[package]
name = "deqs-test-cli"
version = "1.3.0-pre0"
authors = ["MobileCoin"]
edition = "2021"

[[bin]]
name = "deqs-test-cli"
path = "src/bin/main.rs"

[dependencies]

clap = { version = "4.0", features = ["derive", "env"] }
deqs-api = { path = "../api" }
deqs-mc-test-utils = { path = "../mc-test-utils" }
deqs-p2p = { path = "../p2p" }
<<<<<<< HEAD
deqs-quote-book = { path = "../quote-book" }
displaydoc = { version = "0.2", default-features = false }
futures = "0.3"
grpcio = "0.12.0"
hex = "0.4"
=======
deqs-quote-book-api = { path = "../quote-book/api" }
>>>>>>> 90c98ebe

mc-api = { path = "../mobilecoin/api" }
mc-common = { path = "../mobilecoin/common", features = ["loggers"] }
mc-transaction-types = { path = "../mobilecoin/transaction/types" }
mc-util-grpc = { path = "../mobilecoin/util/grpc" }
mc-util-parse = { path = "../mobilecoin/util/parse" }
mc-util-uri = { path = "../mobilecoin/util/uri" }
rand = "0.8"
rayon = "1.6"
serde = { version = "1.0", default-features = false, features = ["alloc", "derive"] }
serde_json = "1.0"<|MERGE_RESOLUTION|>--- conflicted
+++ resolved
@@ -14,15 +14,11 @@
 deqs-api = { path = "../api" }
 deqs-mc-test-utils = { path = "../mc-test-utils" }
 deqs-p2p = { path = "../p2p" }
-<<<<<<< HEAD
-deqs-quote-book = { path = "../quote-book" }
+deqs-quote-book-api = { path = "../quote-book/api" }
 displaydoc = { version = "0.2", default-features = false }
 futures = "0.3"
 grpcio = "0.12.0"
 hex = "0.4"
-=======
-deqs-quote-book-api = { path = "../quote-book/api" }
->>>>>>> 90c98ebe
 
 mc-api = { path = "../mobilecoin/api" }
 mc-common = { path = "../mobilecoin/common", features = ["loggers"] }
